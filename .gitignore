# Hidden Folders
**/.Rhistory
**/*.RData
.ensime_cache/*
src/main/resources/*

# scala stuff
target/
.ensime
*.jar

# emacs backup files
.#*
\#*
*~

# Rmd Stuff
**/*.rdb
**/*.rdx
**/__packages

# Data Files
*.csv
<<<<<<< HEAD

# other
**/*.pdf
=======
*.json
*.pdf
*.png
data/*

makefile

# Binary Files
*.png
*.pdf
>>>>>>> 64f2c15c
<|MERGE_RESOLUTION|>--- conflicted
+++ resolved
@@ -21,19 +21,12 @@
 
 # Data Files
 *.csv
-<<<<<<< HEAD
 
 # other
 **/*.pdf
-=======
 *.json
 *.pdf
 *.png
 data/*
 
-makefile
-
-# Binary Files
-*.png
-*.pdf
->>>>>>> 64f2c15c
+makefile