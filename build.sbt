--- conflicted
+++ resolved
@@ -28,12 +28,8 @@
       "org.typelevel" %% "cats" % "0.9.0",
       "com.typesafe.akka" %% "akka-stream" % "2.4.17",
       "com.github.mpilquist" %% "simulacrum" % "0.10.0",
-      //"io.spray" %%  "spray-json" % "1.3.3",
       "com.typesafe.akka" %% "akka-http" % "10.0.3",
-<<<<<<< HEAD
       "com.typesafe.akka" %% "akka-http-spray-json" % "10.0.5",
-=======
->>>>>>> 9d969a96
       "com.github.nscala-time" %% "nscala-time" % "2.16.0",
       "org.scalatest" %% "scalatest" % "2.2.4" % "test",
       "org.scalacheck" %% "scalacheck" % "1.13.4" % "test",
