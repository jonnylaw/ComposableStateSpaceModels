--- conflicted
+++ resolved
@@ -193,11 +193,6 @@
       } yield Data(t, y1, Some(eta), Some(gamma), Some(x1))
   }
 
-<<<<<<< HEAD
-
-=======
-  // Should this be a Rand[Vector[Data]] or a Vector[Rand[Data]] ??
->>>>>>> 0df2cbd2
   def simDataRand(times: Seq[Time], mod: Model): Rand[Vector[Data]] = {
     val x0 = mod.x0.draw
     val init = simStepRand(x0, times.head, 0, mod)
