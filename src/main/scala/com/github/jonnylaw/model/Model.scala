--- conflicted
+++ resolved
@@ -3,39 +3,6 @@
 import breeze.numerics.{cos, sin, sqrt, exp, log}
 import breeze.stats.distributions._
 import breeze.linalg.{DenseMatrix, DenseVector}
-<<<<<<< HEAD
-=======
-
-import akka.stream._
-import scaladsl._
-import akka.NotUsed
-
-/**
-  * A description containing the modelled quantities and observations
-  * @param sdeState = x_t = p(x_t | x_t-1), the latent state (Optional)
-  * @param gamma = f(x_t), the latent state transformed by the linear transformation (Optional)
-  * @param eta = g(gamma), the latent state transformed by the linking-function (Optional)
-  * @param observation = pi(eta), the observation
-  * @param t, the time of the observation
-  */
-case class Data(
-  t: Time,
-  observation: Observation,
-  eta: Option[Eta],
-  zeta: Option[Zeta],
-  sdeState: Option[State]) {
-
-  import Data._
-
-  override def toString = {
-    if (!sdeState.isEmpty) {
-      s"$t, $observation, ${eta.get.head}, ${zeta.get}, " + sdeState.get.flatten.mkString(", ")
-    } else {
-      t + ", " + observation
-    }
-  }
-}
->>>>>>> 4296ee6f
 
 import cats._
 import cats.Semigroup
@@ -145,54 +112,26 @@
     }
     case _ => throw new Exception("Can't Build composed model from leafParameter")
   }}
-
-<<<<<<< HEAD
-}
-=======
-trait UnparamModel extends (Parameters => Either[Throwable, Model])
->>>>>>> 4296ee6f
+}
 
 /**
   * Generalised student t model
   * @param stepFun the diffusion process solution to use for this model
   * @return an model of the Student-T model, which can be composed with other models
   */
-<<<<<<< HEAD
+
 private final case class StudentsTModel(sde: Sde, df: Int, p: LeafParameter) extends Model {
   def observation = x => p.scale match {
     case Some(v) => StudentsT(df) map (a => a * v + x.head)
     case None => throw new Exception("No scale parameter provided to Student T Model")
   }
-=======
-case class studentTModel(stepFun: StepFunction, df: Int) extends UnparamModel {
-  def apply(p: Parameters): Either[Throwable, Model] = p match {
-  case LeafParameter(stateParam, Some(v), sdeparam) =>
-      Right(
-        new Model {
-
-          def observation = x => StudentsT(df) map (a => a * v + x.head)
-
-          def f(s: State, t: Time) = s.head
-
-          def x0 = stateParam match {
-            case GaussianParameter(m0, c0) =>
-              MultivariateGaussian(m0, c0) map (LeafState(_))
-            case _ => throw new Exception("Incorrect parameters supplied to initial state distribution of student t model")
-          }
->>>>>>> 4296ee6f
-
-  def f(s: State, t: Time) = s.fold(0.0)((x: DenseVector[Double]) => x(0))(_ + _)
-
-<<<<<<< HEAD
+
+  def f(s: State, t: Time) = s.fold(0.0)((x: DenseVector[Double]) => x(0))(_ + _)
+
+
   def dataLikelihood = (eta, y) => p.scale match {
     case Some(v) => 1/v * StudentsT(df).logPdf((y - eta.head) / v)
     case None => throw new Exception("No scale parameter provided to Student T Model")
-=======
-          def dataLikelihood = (eta, y) => 1/v * StudentsT(df).logPdf((y - eta.head) / v)
-        }
-      )
-    case _ => Left(throw new Exception("Student T model requires LeafParameter"))
->>>>>>> 4296ee6f
   }
 }
 
@@ -202,19 +141,10 @@
     * @param harmonics the number of harmonics to use in the seasonal model
     * @param sde a solution to a diffusion process representing the latent state
     */
-<<<<<<< HEAD
-case class SeasonalModel(
+private final case class SeasonalModel(
   period: Int, 
   harmonics: Int, 
   sde: Sde, p: LeafParameter) extends Model {
-=======
-case class SeasonalModel(period: Int, harmonics: Int, stepFun: StepFunction) extends UnparamModel {
-  def apply(p: Parameters) = p match {
-    case LeafParameter(init, Some(v), sde) => 
-      Right(new Model {
-
-        def observation = x => Gaussian(x.head, v)
->>>>>>> 4296ee6f
 
   def observation = x => p.scale match {
     case Some(v) => Gaussian(x.head, v)
@@ -231,15 +161,9 @@
 
   def f(s: State, t: Time) = s.fold(0.0)(x => buildF(harmonics, t) dot x)(_ + _)
 
-<<<<<<< HEAD
   def dataLikelihood = (eta, y) => p.scale match {
     case Some(v) => Gaussian(eta.head, v).logPdf(y)
     case None => throw new Exception("No SD parameter provided to SeasonalModel")
-=======
-        def dataLikelihood = (eta, y) => Gaussian(eta.head, v).logPdf(y)
-      })
-    case _ => Left(throw new Exception(s"Seasonal Model requires LeafParameter got $p"))
->>>>>>> 4296ee6f
   }
 }
 
@@ -248,126 +172,41 @@
     * @param sde a solution to a diffusion process representing the evolution of the latent state
     * @return an UnparamModel which can be composed with other models
     */
-<<<<<<< HEAD
-case class LinearModel(sde: Sde, p: LeafParameter) extends Model {
+private final case class LinearModel(sde: Sde, p: LeafParameter) extends Model {
   def observation = x => p.scale match {
     case Some(v) => Gaussian(x.head, v)
     case None => throw new Exception("Must provide SD parameter for LinearModel")
   }
-=======
-case class LinearModel(stepFun: StepFunction) extends UnparamModel {
-  def apply(p: Parameters) = p match {
-    case LeafParameter(init, Some(v), sde) =>
-      init match {
-        case GaussianParameter(m0, c0) => 
-          Right(new Model {
-            def observation = x => Gaussian(x.head, v)
-
-            def f(s: State, t: Time) = s.head
-
-            def x0 = MultivariateGaussian(m0, c0) map (LeafState(_))
->>>>>>> 4296ee6f
-
-  def f(s: State, t: Time) = s.fold(0.0)((x: DenseVector[Double]) => x(0))(_ + _)
-
-<<<<<<< HEAD
+  
+  def f(s: State, t: Time) = s.fold(0.0)((x: DenseVector[Double]) => x(0))(_ + _)
+
   def dataLikelihood = (eta, y) => p.scale match {
     case Some(v) =>  Gaussian(eta.head, v).logPdf(y)
     case None => throw new Exception("Must provide SD parameter for LinearModel")
-=======
-            def dataLikelihood = (eta, y) => Gaussian(eta.head, v).logPdf(y)
-          })
-        case _ => Left(throw new Exception("Incorrect initial state parameters in linear model"))
-      }
-    case _ => Left(throw new Exception("LinearModel requires LeafParameter"))
-  }
-}
-
-object LinearModel {
-  // smart constructors used for validation of model creation
-  private def unsafeLinearModel(stepFun: StepFunction)(p: LeafParameter): Model = ???
-
-  // create a model from a validated step function
-  def linearModel(stepFun: StepFunction)(p: Parameters): Either[Throwable, Model] = p match {
-    case LeafParameter(init, Some(v), sde) =>
-      init match {
-        case GaussianParameter(m0, c0) => 
-          Right(unsafeLinearModel(stepFun)(LeafParameter(init, Some(v), sde)))
-        case _ => Left(throw new Exception("Incorrect initial state parameters in linear model"))
-      }
-    case _ => Left(throw new Exception("LinearModel requires LeafParameter"))
->>>>>>> 4296ee6f
-  }
-
+  }
 }
 
   /**
     * The Poisson unparameterised model with a one dimensional latent state
-<<<<<<< HEAD
     * @param sde a solution to a diffusion process representing the evolution of the latent space
     * @return a Poisson UnparamModel which can be composed with other UnparamModels
     */
-case class PoissonModel(sde: Sde, p: LeafParameter) extends Model {
+private final case class PoissonModel(sde: Sde, p: LeafParameter) extends Model {
   def observation = lambda => Poisson(lambda.head) map (_.toDouble): Rand[Double]
-=======
-  * @param stepFun a solution to a diffusion process representing the evolution of the latent space
-  * @return a Poisson UnparamModel which can be composed with other UnparamModels
-  */
-case class PoissonModel(stepFun: StepFunction) extends UnparamModel {
-  def apply(p: Parameters) = p match {
-    case LeafParameter(init, _, sde) =>
-      Right(new Model {
->>>>>>> 4296ee6f
 
   override def link(x: Double) = Vector(exp(x))
 
   def f(s: State, t: Time) = s.fold(0.0)((x: DenseVector[Double]) => x(0))(_ + _)
 
-<<<<<<< HEAD
   def dataLikelihood = (lambda, y) => Poisson(lambda.head).logProbabilityOf(y.toInt)
-=======
-      def stepFunction = (x, dt) => stepFun(sde)(x, dt)
-
-      def dataLikelihood = (lambda, y) => Poisson(lambda.head).logProbabilityOf(y.toInt)
-      })
-    case _ => Left(throw new Exception("PoissonModel requires LeafParameter"))
-  }
->>>>>>> 4296ee6f
 }
 
   /**
     * The bernoulli model with a one dimensional latent state
     * @param sde a solution to a diffusion process 
     */
-<<<<<<< HEAD
-case class BernoulliModel(sde: Sde, p: LeafParameter) extends Model {
+private final case class BernoulliModel(sde: Sde, p: LeafParameter) extends Model {
   def observation = p => Uniform(0, 1).map(_ < p.head).map(a => if (a) 1.0 else 0.0)
-=======
-case class BernoulliModel(stepFun: StepFunction) extends UnparamModel {
-  def apply(params: Parameters) = params match {
-    case LeafParameter(init, _, sde) =>
-      Right(new Model {
-
-      def observation = p => Uniform(0, 1) map (_ < p.head)
-
-      override def link(x: Zeta) = {
-        if (x > 6) {
-          Vector(1.0)
-        } else if (x < -6) {
-          Vector(0.0)
-        } else {
-          Vector(1.0/(1 + exp(-x)))
-        }
-      }
-
-      def f(s: State, t: Time) = s.head
-
-      def x0 = init match {
-        case GaussianParameter(m0, c0) =>
-          MultivariateGaussian(m0, c0) map (LeafState(_))
-        case _ => throw new Exception("Incorrect initial state parameter in poisson model x0")
-      }
->>>>>>> 4296ee6f
 
   override def link(x: Gamma) = {
     if (x > 6) {
@@ -379,19 +218,15 @@
     }
   }
 
-  def f(s: State, t: Time) = s.fold(0.0)((x: DenseVector[Double]) => x(0))(_ + _)
-
-<<<<<<< HEAD
+
+  def f(s: State, t: Time) = s.fold(0.0)((x: DenseVector[Double]) => x(0))(_ + _)
+
   def dataLikelihood = (p, y) => {
     if (y == 1.0) {
       if (p.head == 0.0) -1e99 else log(p.head)
     } else {
       if (p.head == 1.0) -1e99 else log(1-p.head)
     }
-=======
-      })
-    case _ => Left(throw new Exception("BernoulliModel requires LeafParameter"))
->>>>>>> 4296ee6f
   }
 }
 
@@ -399,94 +234,10 @@
     * The Log-Gaussian Cox-Process is used to model time to event data with 
     * log-gaussian varying hazard rate
     */
-<<<<<<< HEAD
-case class LogGaussianCox(sde: Sde, p: LeafParameter) extends Model {
+private final case class LogGaussianCox(sde: Sde, p: LeafParameter) extends Model {
   def observation = ???
 
   def f(s: State, t: Time) = s.fold(0.0)((x: DenseVector[Double]) => x(0))(_ + _)
 
   def dataLikelihood = (lambda, y) => lambda.head - lambda(1)
-=======
-case class LogGaussianCox(stepFun: StepFunction) extends UnparamModel {
-  def apply(p: Parameters) = p match {
-    case LeafParameter(init, _, sde) =>
-      Right(new Model {
-
-      def observation = ???
-
-      def f(s: State, t: Time) = s.head
-
-        def x0 = init match {
-          case GaussianParameter(m0, c0) =>
-            MultivariateGaussian(m0, c0) map (LeafState(_))
-        }
-
-
-      def stepFunction = (x, dt) => stepFun(sde)(x, dt)
-
-      def dataLikelihood = (lambda, y) => lambda.head - lambda(1)
-      })
-    case _ => Left(throw new Exception("LogGaussianCox requires LeafParameter"))
-  }
-}
-
-object UnparamModel {
-  /**
-    * Models form a semigroup, they can be combined to form a composed model
-    */
-  implicit def modelSemigroup = new Semigroup[UnparamModel] {
-    override def combine(m1: UnparamModel, m2: UnparamModel): UnparamModel =
-      UnparamModel.op(m1, m2)
-  }
-
-  /**
-    * Combine two unparameterised models, usually applied with infix notation |+|
-    * by importing cats.implicits._, this is not commutative, the observation distribution must 
-    * be on the left-hand side of the composition
-    * @param mod1 the left-hand model in the composition, if this is a composition of two
-    * then the model with the desired observation distribution must be mod1
-    * @param mod2 the right-hand model in the composition
-    * @return a composed model of mod1 and mod2, which can be composed again
-    */
-  def op(mod1: UnparamModel, mod2: UnparamModel): UnparamModel = new UnparamModel {
-    def apply(p: Parameters): Either[Throwable, Model] = p match {
-      case BranchParameter(lp, rp) =>
-        for {
-          left_mod <- mod1(lp)
-          right_mod <- mod2(rp)
-        } yield new Model {
-
-          def observation = x => left_mod.observation(x)
-
-          override def link(x: Double) = left_mod.link(x)
-
-          def f(s: State, t: Time) = s match {
-            case BranchState(ls, rs) =>
-              left_mod.f(ls, t) + right_mod.f(rs, t)
-            case x: LeafState =>
-              left_mod.f(x, t)
-          }
-
-          def x0 =
-            for {
-              l <- left_mod.x0
-              r <- right_mod.x0
-            } yield l |+| r
-
-          def stepFunction = (s, dt) => s match {
-            case BranchState(ls, rs) =>
-              for {
-                l <- left_mod.stepFunction(ls, dt)
-                r <- right_mod.stepFunction(rs, dt)
-              } yield l |+| r
-            case x: LeafState =>
-              left_mod.stepFunction(x, dt)
-          }
-
-          def dataLikelihood = (s, y) => left_mod.dataLikelihood(s, y)
-        }
-      case _ => Left(throw new Exception(s"Expected BranchParameter to composed model, got $p"))
-    }
-  }
->>>>>>> 4296ee6f
 }