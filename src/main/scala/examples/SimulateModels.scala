import akka.actor.ActorSystem
import akka.stream.ActorMaterializer
import akka.stream.scaladsl.Source
import java.io.{File, PrintWriter}
import akka.stream.scaladsl._
import scala.concurrent.{duration, Await}
import scala.concurrent.duration._
import akka.util.ByteString

import model._
import model.Model._
import model.Filtering._
import model.POMP.{PoissonModel, SeasonalModel, LinearModel, BernoulliModel}
import model.DataTypes._
import model.{State, Model}
import model.SimData._
import model.Utilities._
import model.State._
import model.Parameters._
import model.StateSpace._
import java.io.{PrintWriter, File}
import breeze.stats.distributions.{Gaussian, MultivariateGaussian}
import breeze.linalg.{DenseVector, diag}
import breeze.numerics.exp
import scala.concurrent.ExecutionContext.Implicits.global

object SimulateBernoulli extends App {
  val p = LeafParameter(
    GaussianParameter(6.0, 1.0),
    None,
    OrnsteinParameter(theta = 1.0, alpha = 0.05, sigma = 1.0))
  val mod = BernoulliModel(stepOrnstein)

  val times = (1 to 100).map(_.toDouble).toList
  val sims = simData(times, mod(p))

  val pw = new PrintWriter("BernoulliSims.csv")
  pw.write(sims.mkString("\n"))
  pw.close()
}

object SimulateBrownian extends App {

  implicit val system = ActorSystem("SimBrownian")
  implicit val materializer = ActorMaterializer()

  val p = BrownianParameter(DenseVector(0.1, 0.1), diag(DenseVector(0.1, 0.5)))
  val x0: State = LeafState(MultivariateGaussian(DenseVector(1.0, 1.0), diag(DenseVector(5.0, 5.0))).draw)
  val dt = 0.1

  Source.unfold(x0)(x => Some((stepBrownian(p)(x, dt).draw, x))).
    zip(Source.tick(1 second, 1 second, Unit)).
    map{ case (a, _) => a }.
    runForeach(println)
}

object SeasonalBernoulli extends App {
  val bernoulliParams = LeafParameter(
    GaussianParameter(0.0, 1.0),
    None,
    BrownianParameter(0.1, 1.0))
  val seasonalParams = LeafParameter(
    GaussianParameter(DenseVector(Array.fill(6)(0.0)),
      diag(DenseVector(Array.fill(6)(1.0)))),
    None,
    BrownianParameter(DenseVector.fill(6)(0.1), diag(DenseVector.fill(6)(1.0))))

  val params = bernoulliParams |+| seasonalParams
  val mod = Model.op(BernoulliModel(stepBrownian), SeasonalModel(24, 3, stepBrownian))

  val times = (1 to 100).map(_.toDouble).toList
  val sims = simData(times, mod(params))

  val pw = new PrintWriter("seasonalBernoulliSims.csv")
  pw.write(sims.mkString("\n"))
  pw.close()
}

object FilterBernoulli extends App {
  // read in the data from a csv file and parse it to a Data object
  // without the state, eta and gamma
  val data = scala.io.Source.fromFile("BernoulliSims.csv").getLines.
    map(a => a.split(",")).
    map(d => Data(d(0).toDouble, d(1).toDouble, None, None, None)).
    toVector

  val p = LeafParameter(
    GaussianParameter(6.0, 1.0),
    None,
    OrnsteinParameter(theta = 1.0, alpha = 0.05, sigma = 1.0))
  
  val mod = BernoulliModel(stepOrnstein)

  val filtered = bootstrapPf(1000, data, mod)(p)

  val pw = new PrintWriter("BernoulliFiltered.csv")
  pw.write(filtered.mkString("\n"))
  pw.close()
}

object DetermineBernoulliParameters extends App {

  implicit val system = ActorSystem("SimBernoulliParameters")
  implicit val materializer = ActorMaterializer()

  // read in the data from a csv file and parse it to a Data object
  // without the state, eta and gamma
  val data = scala.io.Source.fromFile("BernoulliSims.csv").getLines.
    map(a => a.split(",")).
    map(d => Data(d(0).toDouble, d(1).toDouble, None, None, None)).
    toVector

  // specify the parameters and model we used to create the data
  // in the real world, we would not have a good starting point for the parameters
  // so the MCMC algorithm wouldn't immediately start efficiently exploring the posterior
  // iterations are removed from the MCMC output to counteract this, in a period called burnin
   val p = LeafParameter(
    GaussianParameter(6.0, 1.0),
    None,
    OrnsteinParameter(theta = 1.0, alpha = 0.05, sigma = 1.0))
  
  val mod = BernoulliModel(stepOrnstein)

  // the marginal log-likelihood
  val mll = pfMllFold(data, mod)(200)

  val iterations = 10000

  // the PMMH algorithm is defined as an Akka stream,
  // this means we can write the iterations to a file as they are generated
  // therefore we use constant time memory even for large MCMC runs
<<<<<<< HEAD
  val delta = Vector(0.25, 1.0, 0.2, 0.1, 0.2)
  val iters = ParticleMetropolis(mll, p, Parameters.perturbIndep(delta)).iters
=======
  val delta = Vector(0.05, 0.5, 0.1, 0.05, 0.1)
  val iters = ParticleMetropolis(mll, p, Parameters.perturbIndep(delta)).iters.draw
>>>>>>> bc1b4dd2

  iters.
    via(monitorStream(1000, 1)).
    runWith(Sink.ignore)

  iters.
    map(s => s.params).
    take(iterations).
    map( p => ByteString(s"$p\n")).
    runWith(FileIO.toFile(new File("BernoulliMCMC.csv")))
}

/**
  * An example showing real time filtering of observations arriving as a stream
  */
object FilterBernoulliOnline extends App {
  implicit val system = ActorSystem("FilterBernoulliOnline")
  implicit val materializer = ActorMaterializer()

  val p = LeafParameter(
    GaussianParameter(6.0, 1.0),
    None,
    OrnsteinParameter(theta = 6.0, alpha = 0.05, sigma = 1.0))
  
  val mod = BernoulliModel(stepOrnstein)(p)

  // specify the initial observation and time increment
  val initialObservation = simStep(mod.x0.draw, 0.0, 1.0, mod)
  val dt = 1.0

  // use unfold and simstep to get simulated observations as a stream
  val observations = Source.unfold(initialObservation){d =>
    Some((simStep(d.sdeState.get, d.t + dt, dt, mod), d))
  }.
    take(100)
    // zip(Source.tick(1 second, 1 second, Unit)). // throttle the stream so we only see one element a second
    //    map{ case (a, _) => a }

  // write the observations to a file
  observations.
    map(a => ByteString(s"$a\n")).
    runWith(FileIO.toFile(new File("OnlineBern.csv")))

  // particles and initial state for particle filter,
  val n = 1000
  val t0 = 0.0 // replace with first time point
  val particleCloud = Vector.fill(n)(mod.x0.draw)
  val initState = Vector(PfState(t0, None, particleCloud, State.zero, IndexedSeq[CredibleInterval]()))

  // use fold to filter a stream
  // fold will only output once the stream has terminated
  // but we can print, or write to a file inside the fold
  observations.
    fold(initState)((d, y) => filterStep(y, d, mod, 200)).
    map(d => d.reverse).
    mapConcat(identity). // from Stream(Vector(...)) -> Stream(...)
    map(s => PfOut(s.t0, s.observation, s.meanState, s.intervals)).
    drop(1). // drop the initial state, with no corresponding observation
    map(a => ByteString(s"$a\n")).
    runWith(FileIO.toFile(new File("filteredBernoulliOnline.csv")))

  Thread.sleep(10000) // sleep for 10 seconds

  system.shutdown
}

object SimulateOrnstein {
  def main(args: Array[String]) = {
    val p = OrnsteinParameter(theta = 6.0, alpha = 0.05, sigma = 1.0)
    val initialState = LeafState(DenseVector(Gaussian(6.0, 1.0).draw))

    val sims = simSdeStream(initialState, 0.0, 300.0, 1, stepOrnstein(p)).toVector

    val pw = new PrintWriter("OrnsteinSims.csv")
    pw.write(sims.mkString("\n"))
    pw.close()
  }
}<|MERGE_RESOLUTION|>--- conflicted
+++ resolved
@@ -129,13 +129,8 @@
   // the PMMH algorithm is defined as an Akka stream,
   // this means we can write the iterations to a file as they are generated
   // therefore we use constant time memory even for large MCMC runs
-<<<<<<< HEAD
   val delta = Vector(0.25, 1.0, 0.2, 0.1, 0.2)
-  val iters = ParticleMetropolis(mll, p, Parameters.perturbIndep(delta)).iters
-=======
-  val delta = Vector(0.05, 0.5, 0.1, 0.05, 0.1)
   val iters = ParticleMetropolis(mll, p, Parameters.perturbIndep(delta)).iters.draw
->>>>>>> bc1b4dd2
 
   iters.
     via(monitorStream(1000, 1)).
