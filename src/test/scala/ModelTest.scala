<<<<<<< HEAD
import com.github.jonnylaw.model._

import org.scalatest._
import breeze.numerics.{exp, log, sin, cos}
import breeze.stats.distributions._
import breeze.stats.{mean, variance}
import breeze.linalg.{DenseVector, diag, DenseMatrix}
import cats.implicits._
import cats.{Monoid, Applicative}
import cats.data.Reader
import scala.util.{Try, Failure, Success}
import fs2._

class ModelSuite extends FlatSpec with Matchers {
  // a simple linear model with no observation noise, for testing
  case class LinearModelNoNoise(sde: Sde, p: LeafParameter) extends Model {
    def observation = x => Rand.always(x.head)

    def f(s: State, t: Time) = s.fold(0.0)((x: DenseVector[Double]) => x(0))(_ + _)

    def dataLikelihood = (x, y) => y
  }
  // smart constructor for linear model
  def linearModelNoNoise(sde: SdeParameter => Sde): Reader[Parameters, Model] = Reader { p: Parameters => p match {
    case param: LeafParameter => LinearModelNoNoise(sde(param.sdeParam), param)
    case _ => throw new Exception
  }}

  case class SeasonalModelNoNoise(
    period: Int, harmonics: Int, sde: Sde, p: LeafParameter) extends Model {

      def observation = x => Rand.always(x.head)

      def buildF(harmonics: Int, t: Time): DenseVector[Double] = {
        val frequency = 2 * math.Pi / period
        val res = (1 to harmonics).toArray.
          flatMap (a => Array(cos(frequency * a * t), sin(frequency * a * t)))

        DenseVector(res)
      }

      def f(s: State, t: Time) = s.fold(0.0)(x => buildF(harmonics, t) dot x)(_ + _)

      def dataLikelihood = (x, y) => y
  }

  def seasonalModelNoNoise(
    period: Int,
    h: Int,
    sde: SdeParameter => Sde): Reader[Parameters, Model] = Reader { p: Parameters => p match {

    case param: LeafParameter => SeasonalModelNoNoise(period, h, sde(param.sdeParam), param)
    case _ => throw new Exception
  }}

  def stepNull(p: SdeParameter): Sde = new Sde {
    def initialState: Rand[State] = Rand.always(Tree.leaf(DenseVector(0.0)))
    def drift(state: State): Tree[DenseVector[Double]] = Tree.leaf(DenseVector(1.0))
    def diffusion(state: State): Tree[DenseMatrix[Double]] = Tree.leaf(DenseMatrix((0.0)))
    def dimension: Int = 1
    override def stepFunction(dt: TimeIncrement)(s: State) = Rand.always(s)
  }

  "Brownian Motion step function" should "Change the value of the state" in {
    val p = SdeParameter.brownianParameter(
      DenseVector(1.0), DenseMatrix((1.0)),
      DenseVector(1.0), DenseMatrix((1.0)))

    val x0 = Tree.leaf(DenseVector(1.0))

    assert(Sde.brownianMotion(p).stepFunction(2)(x0).draw.getNode(0) != x0.getNode(0))
  }

  "Compose two models" should "work" in {
    val singleP = Parameters.leafParameter(
      Some(1.0), SdeParameter.brownianParameter(
      DenseVector(1.0), DenseMatrix((1.0)), DenseVector(1.0), DenseMatrix((1.0))))

    val p = singleP |+| singleP

    val twoLinear = linearModelNoNoise(Sde.brownianMotion) |+|
    linearModelNoNoise(Sde.brownianMotion)

    val x0 = twoLinear(p).sde.initialState.draw
    assert(x0.flatten.size == twoLinear(p).sde.dimension)

    val x1 = twoLinear(p).sde.stepFunction(1)(x0).draw
    assert(x1.getNode(0) != x0.getNode(1))

    val eta = twoLinear(p).link(twoLinear(p).f(x1, 1))
    val y = twoLinear(p).observation(eta).draw
    assert(y == eta.head)
  }

  "Combine three models" should "result in a state space of three combined states" in {
    val p = List.fill(3)(
      Parameters.leafParameter(Some(1.0), SdeParameter.brownianParameter(
      DenseVector(1.0), DenseMatrix((1.0)), DenseVector(1.0), DenseMatrix((0.0))))).
      reduce((a, b) => a |+| b)

    val threeLinear = linearModelNoNoise(stepNull) |+|
    linearModelNoNoise(Sde.brownianMotion) |+|
    linearModelNoNoise(Sde.brownianMotion)

    val x0 = threeLinear(p).sde.initialState
    assert(x0.draw.flatten.size == 3)
  }

  "Combine three Models" should "advance each state space seperately" in {
    val p = List.fill(3)(
      Parameters.leafParameter(Some(1.0), SdeParameter.brownianParameter(
      DenseVector(1.0), DenseMatrix((1.0)), DenseVector(1.0), DenseMatrix((0.1))))).
      reduce((a, b) => a |+| b)

    val threeLinear = linearModelNoNoise(Sde.brownianMotion) |+|
    linearModelNoNoise(Sde.brownianMotion) |+|
    linearModelNoNoise(Sde.brownianMotion)

    val x0 = threeLinear(p).sde.initialState.draw
    val x1 = threeLinear(p).sde.stepFunction(1)(x0).draw
    val s1 = Tree.leaf(DenseVector(0.0))
    val s2 = Tree.leaf(DenseVector(2.0))
    val s3 = Tree.leaf(DenseVector(3.0))
    assert(x1.getNode(0) != s1.getNode(0))

    assert(x1.getNode(1) != s2.getNode(0))

    assert(x1.getNode(2) != s3.getNode(0))

    assert(s1.getNode(0) != s2.getNode(0))
  }

  "Combine three models" should "return an observation which is the sum of the state space, plus measurement error" in {
    val p = List.fill(3)(
      Parameters.leafParameter(Some(1.0),     SdeParameter.brownianParameter(
      DenseVector(1.0), DenseMatrix((1.0)), DenseVector(-0.2), DenseMatrix((1.0))))).
      reduce((a, b) => a |+| b)

    val threeLinear = linearModelNoNoise(stepNull) |+|
    linearModelNoNoise(Sde.brownianMotion) |+|
    linearModelNoNoise(Sde.brownianMotion)

    val x0 = threeLinear(p).sde.initialState.draw
    val x1 = threeLinear(p).sde.stepFunction(1)(x0).draw
    val eta = threeLinear(p).link(threeLinear(p).f(x1, 1))
    val y = threeLinear(p).observation(eta).draw

    assert(y == eta.head) 
  }
}

class LongRunningModelSuite extends FlatSpec with Matchers {
  def stepNull(p: SdeParameter): Sde = new Sde {
    def initialState: Rand[State] = Rand.always(Tree.leaf(DenseVector(0.0)))
    def drift(state: State): Tree[DenseVector[Double]] = Tree.leaf(DenseVector(1.0))
    def diffusion(state: State): Tree[DenseMatrix[Double]] = Tree.leaf(DenseMatrix((0.0)))
    def dimension: Int = 1
    override def stepFunction(dt: TimeIncrement)(s: State) = Rand.always(s)
  }
=======
// import com.github.jonnylaw.model._
// import State._
// import StateSpace._

// import org.scalatest._
// import breeze.numerics.{exp, log, sin, cos}
// import breeze.stats.distributions._
// import breeze.linalg.DenseVector
// import breeze.stats.{mean, variance}
// import breeze.linalg.{DenseVector, diag}
// import cats.implicits._
// import cats.Monoid

// class ModelSuite extends FlatSpec with Matchers {
//   def LinearModelNoNoise(stepFun: StepFunction): UnparamModel = new UnparamModel {
//     def apply(p: Parameters): Model = p match {
//       case LeafParameter(init, None, sdeparam) => {
//         Right(new Model {

//           def observation = x => new Rand[Observation] {
//             def draw = x.head
//           }

//           def f(s: State, t: Time) = s.head

//           def x0 = new Rand[State] { def draw = LeafState(0.0) }

//           def stepFunction = stepFun(sdeparam)

//           def dataLikelihood = (x, y) => y
//         })
//       }
//       case _ => Left(throw new Exception("LinearModelNoNoise needs LeafParameter"))
//     }
//   }

//   def SeasonalModelWithoutNoise(period: Int, harmonics: Int, stepFun: StepFunction): UnparamModel =
//     new UnparamModel {
//       def apply(p: Parameters): Model = p match {
//         case LeafParameter(init, None, sdeparam) =>
//           Right(new Model {

//             def observation = x => new Rand[Observation] {
//               def draw = x.head
//             }

//             def buildF(harmonics: Int, t: Time): DenseVector[Double] = {
//               val frequency = 2 * math.Pi / period
//               DenseVector(((1 to harmonics) flatMap (a => Array(cos(frequency * a * t), sin(frequency * a * t)))).toArray)
//             }

//             def f(s: State, t: Time) = s match {
//               case LeafState(x) =>
//                 buildF(harmonics, t) dot DenseVector(x.toArray)
//             }

//             def x0 = new Rand[State] {
//               def draw = LeafState(DenseVector.fill(harmonics*2)(0.0))
//             }

//             def stepFunction = stepFun(sdeparam)

//             def dataLikelihood = (x, y) => y
//           })
//         case _ => Left(throw new Exception("SeasonalModelNoNoise needs LeafParameter"))
//       }   
//     }

//   def stepNull(p: SdeParameter): (State, TimeIncrement) => Rand[State] = {
//     (s, dt) => new Rand[State] { def draw = s }
//   }

//   "Adding a null model" should "result in the same initial state" in {
//     val linearModel = LinearModelNoNoise(stepConstant)
//     val nullModel = Monoid[UnparamModel].empty
//     val combinedModel = linearModel |+| nullModel
//     val p = LeafParameter(GaussianParameter(0.0, 10.0), Some(1.0), StepConstantParameter(1.0))

//     val x0 = linearModel(p).map(_.x0.draw

//     assert(x0 == combinedModel(p).map(_.x0.draw)
//   }

//   "Adding a null model" should "result in the same step" in {
//     val linearModel = LinearModelNoNoise(stepConstant)
//     val nullModel = Monoid[UnparamModel].empty
//     val combinedModel = linearModel |+| nullModel
//     val p = LeafParameter(GaussianParameter(0.0, 10.0), Some(1.0), StepConstantParameter(1.0))
//     val x0 = linearModel(p).map(_.x0.draw
//     val x1 = linearModel(p).map(_.stepFunction(x0, 1).draw
//     assert(x1 == combinedModel(p).map(_.stepFunction(x0, 1).draw)
//   }

//   "Adding a null model" should "result in the same observation" in {
//     val linearModel = LinearModelNoNoise(stepConstant)
//     val nullModel = Monoid[UnparamModel].empty
//     val combinedModel = linearModel |+| nullModel
//     val p =LeafParameter(GaussianParameter(0.0, 10.0), Some(1.0), StepConstantParameter(1.0))
//     val x0 = linearModel(p).map(_.x0.draw
//     val x1 = linearModel(p).map(_.stepFunction(x0, 1).draw
//     val lambda1 = linearModel(p).map(_.link(linearModel(p).map(_.f(x1, 1))
//     val y1 = linearModel(p).map(_.observation(lambda1).draw

//     assert(y1 == combinedModel(p).map(_.observation(combinedModel(p).map(_.link(combinedModel(p).map(_.f(x1, 1))).draw)
//   }

//   "Adding a null model" should "result in the same data likelihood" in {
//     val linearModel = LinearModelNoNoise(stepConstant)
//     val nullModel = Monoid[UnparamModel].empty
//     val combinedModel = linearModel |+| nullModel
//     val p = LeafParameter(GaussianParameter(0.0, 10.0), Some(1.0), StepConstantParameter(1.0))
//     val x0 = linearModel(p).map(_.x0.draw
//     val x1 = linearModel(p).map(_.stepFunction(x0, 1).draw
//     val y = linearModel(p).map(_.observation(linearModel(p).map(_.link(linearModel(p).map(_.f(x1, 1))).draw
//     val eta = linearModel(p).map(_.link(linearModel(p).map(_.f(x1, 1))
//     val datalik = linearModel(p).map(_.dataLikelihood(eta, y)
//     val eta1 = linearModel(p).map(_.link(linearModel(p).map(_.f(x1, 1))

//     assert(datalik == combinedModel(p).map(_.dataLikelihood(eta1, y))
//   }

//   "Constant Step Function" should "Advance the state by a constant * dt" in {
//     val p = StepConstantParameter(1.0)
//     val x0 = LeafState(1.0)

//     assert(stepConstant(p).map(_(x0, 2).draw == LeafState(3.0))
//   }

//   "Add the null model twice" should "result in the same model" in {
//     val linearModel = LinearModelNoNoise(stepConstant)
//     val nullModel = Monoid[UnparamModel].empty
//     val combinedModel = linearModel |+| nullModel
//     val p = LeafParameter(GaussianParameter(0.0, 10.0), Some(1.0), StepConstantParameter(1.0))
//     val combinedModel3 = linearModel |+| nullModel |+| nullModel
//     val x0 = linearModel(p).map(_.x0.draw
//     assert(x0 == combinedModel3(p).map(_.x0.draw)

//     val x1 = linearModel(p).map(_.stepFunction(x0, 1).draw
//     assert(x1 == combinedModel3(p).map(_.stepFunction(x0, 1).draw)

//     val y = linearModel(p).map(_.observation(linearModel(p).map(_.link(linearModel(p).map(_.f(x1, 1))).draw
//     val eta = linearModel(p).map(_.link(linearModel(p).map(_.f(x1, 1))
//     val datalik = linearModel(p).map(_.dataLikelihood(eta, y)

//     val eta1 = linearModel(p).map(_.link(linearModel(p).map(_.f(x1, 1))

//     assert(datalik == combinedModel3(p).map(_.dataLikelihood(eta, y))
//   }

//   "Combine two models" should "work" in {
//     val p = BranchParameter(
//       LeafParameter(GaussianParameter(0.0, 10.0), Some(1.0), StepConstantParameter(1.0)),
//       LeafParameter(GaussianParameter(0.0, 10.0), Some(1.0), StepConstantParameter(3.0)))
//     val twoLinear = LinearModelNoNoise(stepConstant) |+| LinearModelNoNoise(stepConstant)

//     val x0 = twoLinear(p).map(_.x0.draw
//     assert(x0 == BranchState(LeafState(0.0), LeafState(0.0)))

//     val x1 = twoLinear(p).map(_.stepFunction(x0, 1).draw
//     assert(x1 == BranchState(LeafState(1.0), LeafState(3.0)))

//     val y = twoLinear(p).map(_.observation(twoLinear(p).map(_.link(twoLinear(p).map(_.f(x1, 1))).draw
//     assert(y == 4.0)
//   }

//   "Combine three models" should "result in a state space of three combined states" in {
//     val p1: Parameters = LeafParameter(GaussianParameter(0.0, 10.0), Some(1.0), StepConstantParameter(1.0))
//     val p2: Parameters = LeafParameter(GaussianParameter(0.0, 10.0), Some(1.0), StepConstantParameter(2.0))
//     val p3: Parameters = LeafParameter(GaussianParameter(0.0, 10.0), Some(1.0), StepConstantParameter(3.0))

//     val p = p1 |+| p2 |+| p3

//     val threeLinear = LinearModelNoNoise(stepNull) |+| LinearModelNoNoise(stepConstant) |+| LinearModelNoNoise(stepConstant)

//     val x0 = threeLinear(p).map(_.x0.draw
//     val s1: State = LeafState(0.0)
//     assert(x0 == (s1 |+| s1 |+| s1))
//   }

//   "Combine three Models" should "advance each state space seperately" in {
//     val p1: Parameters = LeafParameter(GaussianParameter(0.0, 10.0), Some(1.0), StepConstantParameter(1.0))
//     val p2: Parameters = LeafParameter(GaussianParameter(0.0, 10.0), Some(1.0), StepConstantParameter(2.0))
//     val p3: Parameters = LeafParameter(GaussianParameter(0.0, 10.0), Some(1.0), StepConstantParameter(3.0))

//     val p = p1 |+| p2 |+| p3

//     val threeLinear = LinearModelNoNoise(stepNull) |+| LinearModelNoNoise(stepConstant) |+| LinearModelNoNoise(stepConstant)

//     val x0 = threeLinear(p).map(_.x0.draw
//     val x1 = threeLinear(p).map(_.stepFunction(x0, 1).draw
//     val s1: State = LeafState(0.0)
//     val s2: State = LeafState(2.0)
//     val s3: State = LeafState(3.0)
//     assert(x1 == (s1 |+| s2 |+| s3))
//   }

//   "Combine three models" should "return an observation which is the sum of the state space, plus measurement error" in {
//     val p1: Parameters = LeafParameter(GaussianParameter(0.0, 10.0), Some(1.0), StepConstantParameter(1.0))
//     val p2: Parameters = LeafParameter(GaussianParameter(0.0, 10.0), Some(1.0), StepConstantParameter(2.0))
//     val p3: Parameters = LeafParameter(GaussianParameter(0.0, 10.0), Some(1.0), StepConstantParameter(3.0))

//     val p = p1 |+| p2 |+| p3

//     val threeLinear = LinearModelNoNoise(stepNull) |+| LinearModelNoNoise(stepConstant) |+| LinearModelNoNoise(stepConstant)

//     val x0 = threeLinear(p).map(_.x0.draw
//     val x1 = threeLinear(p).map(_.stepFunction(x0, 1).draw
//     val eta = threeLinear(p).map(_.link(threeLinear(p).map(_.f(x1, 1))
//     val y = threeLinear(p).map(_.observation(eta).draw

//     assert(Math.abs(y - 3.0) < 3) // This will be true 99% of the time, since we have V = 1.0 and v ~ N(0,1)
//   }

//   "Combine three models" should "be associative" in {
//     val p = BranchParameter(
//       BranchParameter(LeafParameter(GaussianParameter(0.0, 10.0), Some(1.0), StepConstantParameter(1.0)),
//         LeafParameter(GaussianParameter(0.0, 10.0), Some(1.0), StepConstantParameter(1.0))),
//         LeafParameter(GaussianParameter(0.0, 10.0), Some(1.0), StepConstantParameter(1.0)))
//     val threeLinear1 = LinearModelNoNoise(stepNull) |+| LinearModelNoNoise(stepConstant) |+| LinearModelNoNoise(stepConstant)

//     val x0 = threeLinear1(p).map(_.x0.draw
//     assert(x0 == BranchState(
//       BranchState(LeafState(0.0), LeafState(0.0)),
//       LeafState(0.0)))

//     val x1 = threeLinear1(p).map(_.stepFunction(x0, 1).draw
//     assert(x1 == BranchState(BranchState(LeafState(0.0), LeafState(1.0)), LeafState(1.0)))
//   }
// }

// class LongRunningModelSuite extends FlatSpec with Matchers {

//   def stepNull(p: SdeParameter): (State, TimeIncrement) => Rand[State] = {
//     (s, dt) => new Rand[State] { def draw = s }
//   }
>>>>>>> 4296ee6f

//   val tolerance = 1E-1

<<<<<<< HEAD
  "A linear model" should "produce normally distributed observations" in {
    val unparamMod = Model.linearModel(stepNull)
    val p = Parameters.leafParameter(Some(3.0), SdeParameter.brownianParameter(
      DenseVector(1.0), DenseMatrix((1.0)), DenseVector(-0.2), DenseMatrix((1.0))))
    val mod = unparamMod(p)

    val observations = SimulatedData(mod).
      observations[Nothing].
      take(100000).
      map(_.observation).
      toList

    assert(math.abs(mean(observations)) < tolerance)
    assert(math.abs(variance(observations) - 9.0) < tolerance)
  }

  "A poisson model" should "produce poisson distributed observations" in {
    val unparamMod = Model.poissonModel(stepNull)
    val p = Parameters.leafParameter(None, SdeParameter.brownianParameter(
      DenseVector(1.0), DenseMatrix((1.0)), DenseVector(-0.2), DenseMatrix((1.0))))
    val mod = unparamMod(p)

    // the state is constant at the first generated value (fixed at 0.0),
    // hence the rate, lambda is constant and equal to exp(0.0) = 1.0
    val observations = SimulatedData(mod).
      simRegular[Nothing](1.0).
      take(1000000).
      map(_.observation).
      toList

    assert(math.abs(mean(observations) - 1.0) < tolerance)
    assert(math.abs(variance(observations) - 1.0) < tolerance)
  }

  "Bernoulli model" should "produce bernoulli distributed observations" in {
    val unparamMod = Model.bernoulliModel(stepNull)
    val params = Parameters.leafParameter(None, SdeParameter.brownianParameter(
      DenseVector(1.0), DenseMatrix((1.0)), DenseVector(-0.2), DenseMatrix((1.0))))
    val mod = unparamMod(params)

    val observations = SimulatedData(mod).
      observations[Nothing].
      take(1000000).
      map(_.observation).
      toList

    // The state will remain constant at the first value (0.0)
    // hence the value of p will remain constant
    val p = 1.0/(1 + exp(-0.0))

    assert(math.abs(mean(observations) - p) < tolerance)
    assert(math.abs(variance(observations) - p*(1-p)) < tolerance)
  }
}
=======
//   "A linear model" should "produce normally distributed observations" in {
//     val unparamMod = LinearModel(stepNull)
//     val p = LeafParameter(GaussianParameter(0.0, 1.0), Some(3.0), StepConstantParameter(0.0))
//     val mod = unparamMod(p)

//     val data = simData((1 to 100000).map(_.toDouble), mod)

//     val observations = data map (_.observation)
//     val firstState = mod.f(data.head.sdeState.get, 1)

//     assert(math.abs(mean(observations) - firstState) < tolerance)
//     assert(math.abs(variance(observations) - 9.0) < tolerance)
//   }

//   "A poisson model" should "produce poisson distributed observations" in {
//     val unparamMod = PoissonModel(stepNull)
//     val p = LeafParameter(GaussianParameter(1.0, 10.0), None, StepConstantParameter(0.0))
//     val mod = unparamMod(p)

//     // the state is constant at the first generated value, hence the rate lambda is constant
//     val data = simData((1 to 1000000).map(_.toDouble), mod)

//     val observations = data map (_.observation)
//     val state = data.head.sdeState.get
//     val lambda = mod.link(mod.f(state, 1)).head
//     assert(math.abs(mean(observations) - lambda) < tolerance)
//     assert(math.abs(variance(observations) - lambda) < tolerance)
//   }

//   "Bernoulli model" should "produce bernoulli distributed observations" in {
//     val unparamMod = BernoulliModel(stepNull)
//     val params = LeafParameter(GaussianParameter(1.0, 10.0), None, StepConstantParameter(0.0))
//     val mod = unparamMod(params)

//     val data = simData((1 to 100000).map(_.toDouble), mod)

//     // The state will remain constant at the first value
//     // hence the value of p will remain constant
//     val observations = data map (_.observation)
//     val state = data.head.sdeState.get
//     val p = mod.link(mod.f(state, 1)).head
//     val n = observations.size

//     assert(math.abs(mean(observations) - p) < tolerance)
//     assert(math.abs(variance(observations) - p*(1-p)) < tolerance)
//   }
// }
>>>>>>> 4296ee6f
<|MERGE_RESOLUTION|>--- conflicted
+++ resolved
@@ -1,4 +1,3 @@
-<<<<<<< HEAD
 import com.github.jonnylaw.model._
 
 import org.scalatest._
@@ -150,310 +149,16 @@
   }
 }
 
-class LongRunningModelSuite extends FlatSpec with Matchers {
-  def stepNull(p: SdeParameter): Sde = new Sde {
-    def initialState: Rand[State] = Rand.always(Tree.leaf(DenseVector(0.0)))
-    def drift(state: State): Tree[DenseVector[Double]] = Tree.leaf(DenseVector(1.0))
-    def diffusion(state: State): Tree[DenseMatrix[Double]] = Tree.leaf(DenseMatrix((0.0)))
-    def dimension: Int = 1
-    override def stepFunction(dt: TimeIncrement)(s: State) = Rand.always(s)
-  }
-=======
-// import com.github.jonnylaw.model._
-// import State._
-// import StateSpace._
-
-// import org.scalatest._
-// import breeze.numerics.{exp, log, sin, cos}
-// import breeze.stats.distributions._
-// import breeze.linalg.DenseVector
-// import breeze.stats.{mean, variance}
-// import breeze.linalg.{DenseVector, diag}
-// import cats.implicits._
-// import cats.Monoid
-
-// class ModelSuite extends FlatSpec with Matchers {
-//   def LinearModelNoNoise(stepFun: StepFunction): UnparamModel = new UnparamModel {
-//     def apply(p: Parameters): Model = p match {
-//       case LeafParameter(init, None, sdeparam) => {
-//         Right(new Model {
-
-//           def observation = x => new Rand[Observation] {
-//             def draw = x.head
-//           }
-
-//           def f(s: State, t: Time) = s.head
-
-//           def x0 = new Rand[State] { def draw = LeafState(0.0) }
-
-//           def stepFunction = stepFun(sdeparam)
-
-//           def dataLikelihood = (x, y) => y
-//         })
-//       }
-//       case _ => Left(throw new Exception("LinearModelNoNoise needs LeafParameter"))
-//     }
-//   }
-
-//   def SeasonalModelWithoutNoise(period: Int, harmonics: Int, stepFun: StepFunction): UnparamModel =
-//     new UnparamModel {
-//       def apply(p: Parameters): Model = p match {
-//         case LeafParameter(init, None, sdeparam) =>
-//           Right(new Model {
-
-//             def observation = x => new Rand[Observation] {
-//               def draw = x.head
-//             }
-
-//             def buildF(harmonics: Int, t: Time): DenseVector[Double] = {
-//               val frequency = 2 * math.Pi / period
-//               DenseVector(((1 to harmonics) flatMap (a => Array(cos(frequency * a * t), sin(frequency * a * t)))).toArray)
-//             }
-
-//             def f(s: State, t: Time) = s match {
-//               case LeafState(x) =>
-//                 buildF(harmonics, t) dot DenseVector(x.toArray)
-//             }
-
-//             def x0 = new Rand[State] {
-//               def draw = LeafState(DenseVector.fill(harmonics*2)(0.0))
-//             }
-
-//             def stepFunction = stepFun(sdeparam)
-
-//             def dataLikelihood = (x, y) => y
-//           })
-//         case _ => Left(throw new Exception("SeasonalModelNoNoise needs LeafParameter"))
-//       }   
-//     }
-
-//   def stepNull(p: SdeParameter): (State, TimeIncrement) => Rand[State] = {
-//     (s, dt) => new Rand[State] { def draw = s }
-//   }
-
-//   "Adding a null model" should "result in the same initial state" in {
-//     val linearModel = LinearModelNoNoise(stepConstant)
-//     val nullModel = Monoid[UnparamModel].empty
-//     val combinedModel = linearModel |+| nullModel
-//     val p = LeafParameter(GaussianParameter(0.0, 10.0), Some(1.0), StepConstantParameter(1.0))
-
-//     val x0 = linearModel(p).map(_.x0.draw
-
-//     assert(x0 == combinedModel(p).map(_.x0.draw)
-//   }
-
-//   "Adding a null model" should "result in the same step" in {
-//     val linearModel = LinearModelNoNoise(stepConstant)
-//     val nullModel = Monoid[UnparamModel].empty
-//     val combinedModel = linearModel |+| nullModel
-//     val p = LeafParameter(GaussianParameter(0.0, 10.0), Some(1.0), StepConstantParameter(1.0))
-//     val x0 = linearModel(p).map(_.x0.draw
-//     val x1 = linearModel(p).map(_.stepFunction(x0, 1).draw
-//     assert(x1 == combinedModel(p).map(_.stepFunction(x0, 1).draw)
-//   }
-
-//   "Adding a null model" should "result in the same observation" in {
-//     val linearModel = LinearModelNoNoise(stepConstant)
-//     val nullModel = Monoid[UnparamModel].empty
-//     val combinedModel = linearModel |+| nullModel
-//     val p =LeafParameter(GaussianParameter(0.0, 10.0), Some(1.0), StepConstantParameter(1.0))
-//     val x0 = linearModel(p).map(_.x0.draw
-//     val x1 = linearModel(p).map(_.stepFunction(x0, 1).draw
-//     val lambda1 = linearModel(p).map(_.link(linearModel(p).map(_.f(x1, 1))
-//     val y1 = linearModel(p).map(_.observation(lambda1).draw
-
-//     assert(y1 == combinedModel(p).map(_.observation(combinedModel(p).map(_.link(combinedModel(p).map(_.f(x1, 1))).draw)
-//   }
-
-//   "Adding a null model" should "result in the same data likelihood" in {
-//     val linearModel = LinearModelNoNoise(stepConstant)
-//     val nullModel = Monoid[UnparamModel].empty
-//     val combinedModel = linearModel |+| nullModel
-//     val p = LeafParameter(GaussianParameter(0.0, 10.0), Some(1.0), StepConstantParameter(1.0))
-//     val x0 = linearModel(p).map(_.x0.draw
-//     val x1 = linearModel(p).map(_.stepFunction(x0, 1).draw
-//     val y = linearModel(p).map(_.observation(linearModel(p).map(_.link(linearModel(p).map(_.f(x1, 1))).draw
-//     val eta = linearModel(p).map(_.link(linearModel(p).map(_.f(x1, 1))
-//     val datalik = linearModel(p).map(_.dataLikelihood(eta, y)
-//     val eta1 = linearModel(p).map(_.link(linearModel(p).map(_.f(x1, 1))
-
-//     assert(datalik == combinedModel(p).map(_.dataLikelihood(eta1, y))
-//   }
-
-//   "Constant Step Function" should "Advance the state by a constant * dt" in {
-//     val p = StepConstantParameter(1.0)
-//     val x0 = LeafState(1.0)
-
-//     assert(stepConstant(p).map(_(x0, 2).draw == LeafState(3.0))
-//   }
-
-//   "Add the null model twice" should "result in the same model" in {
-//     val linearModel = LinearModelNoNoise(stepConstant)
-//     val nullModel = Monoid[UnparamModel].empty
-//     val combinedModel = linearModel |+| nullModel
-//     val p = LeafParameter(GaussianParameter(0.0, 10.0), Some(1.0), StepConstantParameter(1.0))
-//     val combinedModel3 = linearModel |+| nullModel |+| nullModel
-//     val x0 = linearModel(p).map(_.x0.draw
-//     assert(x0 == combinedModel3(p).map(_.x0.draw)
-
-//     val x1 = linearModel(p).map(_.stepFunction(x0, 1).draw
-//     assert(x1 == combinedModel3(p).map(_.stepFunction(x0, 1).draw)
-
-//     val y = linearModel(p).map(_.observation(linearModel(p).map(_.link(linearModel(p).map(_.f(x1, 1))).draw
-//     val eta = linearModel(p).map(_.link(linearModel(p).map(_.f(x1, 1))
-//     val datalik = linearModel(p).map(_.dataLikelihood(eta, y)
-
-//     val eta1 = linearModel(p).map(_.link(linearModel(p).map(_.f(x1, 1))
-
-//     assert(datalik == combinedModel3(p).map(_.dataLikelihood(eta, y))
-//   }
-
-//   "Combine two models" should "work" in {
-//     val p = BranchParameter(
-//       LeafParameter(GaussianParameter(0.0, 10.0), Some(1.0), StepConstantParameter(1.0)),
-//       LeafParameter(GaussianParameter(0.0, 10.0), Some(1.0), StepConstantParameter(3.0)))
-//     val twoLinear = LinearModelNoNoise(stepConstant) |+| LinearModelNoNoise(stepConstant)
-
-//     val x0 = twoLinear(p).map(_.x0.draw
-//     assert(x0 == BranchState(LeafState(0.0), LeafState(0.0)))
-
-//     val x1 = twoLinear(p).map(_.stepFunction(x0, 1).draw
-//     assert(x1 == BranchState(LeafState(1.0), LeafState(3.0)))
-
-//     val y = twoLinear(p).map(_.observation(twoLinear(p).map(_.link(twoLinear(p).map(_.f(x1, 1))).draw
-//     assert(y == 4.0)
-//   }
-
-//   "Combine three models" should "result in a state space of three combined states" in {
-//     val p1: Parameters = LeafParameter(GaussianParameter(0.0, 10.0), Some(1.0), StepConstantParameter(1.0))
-//     val p2: Parameters = LeafParameter(GaussianParameter(0.0, 10.0), Some(1.0), StepConstantParameter(2.0))
-//     val p3: Parameters = LeafParameter(GaussianParameter(0.0, 10.0), Some(1.0), StepConstantParameter(3.0))
-
-//     val p = p1 |+| p2 |+| p3
-
-//     val threeLinear = LinearModelNoNoise(stepNull) |+| LinearModelNoNoise(stepConstant) |+| LinearModelNoNoise(stepConstant)
-
-//     val x0 = threeLinear(p).map(_.x0.draw
-//     val s1: State = LeafState(0.0)
-//     assert(x0 == (s1 |+| s1 |+| s1))
-//   }
-
-//   "Combine three Models" should "advance each state space seperately" in {
-//     val p1: Parameters = LeafParameter(GaussianParameter(0.0, 10.0), Some(1.0), StepConstantParameter(1.0))
-//     val p2: Parameters = LeafParameter(GaussianParameter(0.0, 10.0), Some(1.0), StepConstantParameter(2.0))
-//     val p3: Parameters = LeafParameter(GaussianParameter(0.0, 10.0), Some(1.0), StepConstantParameter(3.0))
-
-//     val p = p1 |+| p2 |+| p3
-
-//     val threeLinear = LinearModelNoNoise(stepNull) |+| LinearModelNoNoise(stepConstant) |+| LinearModelNoNoise(stepConstant)
-
-//     val x0 = threeLinear(p).map(_.x0.draw
-//     val x1 = threeLinear(p).map(_.stepFunction(x0, 1).draw
-//     val s1: State = LeafState(0.0)
-//     val s2: State = LeafState(2.0)
-//     val s3: State = LeafState(3.0)
-//     assert(x1 == (s1 |+| s2 |+| s3))
-//   }
-
-//   "Combine three models" should "return an observation which is the sum of the state space, plus measurement error" in {
-//     val p1: Parameters = LeafParameter(GaussianParameter(0.0, 10.0), Some(1.0), StepConstantParameter(1.0))
-//     val p2: Parameters = LeafParameter(GaussianParameter(0.0, 10.0), Some(1.0), StepConstantParameter(2.0))
-//     val p3: Parameters = LeafParameter(GaussianParameter(0.0, 10.0), Some(1.0), StepConstantParameter(3.0))
-
-//     val p = p1 |+| p2 |+| p3
-
-//     val threeLinear = LinearModelNoNoise(stepNull) |+| LinearModelNoNoise(stepConstant) |+| LinearModelNoNoise(stepConstant)
-
-//     val x0 = threeLinear(p).map(_.x0.draw
-//     val x1 = threeLinear(p).map(_.stepFunction(x0, 1).draw
-//     val eta = threeLinear(p).map(_.link(threeLinear(p).map(_.f(x1, 1))
-//     val y = threeLinear(p).map(_.observation(eta).draw
-
-//     assert(Math.abs(y - 3.0) < 3) // This will be true 99% of the time, since we have V = 1.0 and v ~ N(0,1)
-//   }
-
-//   "Combine three models" should "be associative" in {
-//     val p = BranchParameter(
-//       BranchParameter(LeafParameter(GaussianParameter(0.0, 10.0), Some(1.0), StepConstantParameter(1.0)),
-//         LeafParameter(GaussianParameter(0.0, 10.0), Some(1.0), StepConstantParameter(1.0))),
-//         LeafParameter(GaussianParameter(0.0, 10.0), Some(1.0), StepConstantParameter(1.0)))
-//     val threeLinear1 = LinearModelNoNoise(stepNull) |+| LinearModelNoNoise(stepConstant) |+| LinearModelNoNoise(stepConstant)
-
-//     val x0 = threeLinear1(p).map(_.x0.draw
-//     assert(x0 == BranchState(
-//       BranchState(LeafState(0.0), LeafState(0.0)),
-//       LeafState(0.0)))
-
-//     val x1 = threeLinear1(p).map(_.stepFunction(x0, 1).draw
-//     assert(x1 == BranchState(BranchState(LeafState(0.0), LeafState(1.0)), LeafState(1.0)))
-//   }
-// }
-
 // class LongRunningModelSuite extends FlatSpec with Matchers {
-
-//   def stepNull(p: SdeParameter): (State, TimeIncrement) => Rand[State] = {
-//     (s, dt) => new Rand[State] { def draw = s }
-//   }
->>>>>>> 4296ee6f
-
+//   def stepNull(p: SdeParameter): Sde = new Sde {
+//     def initialState: Rand[State] = Rand.always(Tree.leaf(DenseVector(0.0)))
+//     def drift(state: State): Tree[DenseVector[Double]] = Tree.leaf(DenseVector(1.0))
+//     def diffusion(state: State): Tree[DenseMatrix[Double]] = Tree.leaf(DenseMatrix((0.0)))
+//     def dimension: Int = 1
+//     override def stepFunction(dt: TimeIncrement)(s: State) = Rand.always(s)
+//   }
 //   val tolerance = 1E-1
 
-<<<<<<< HEAD
-  "A linear model" should "produce normally distributed observations" in {
-    val unparamMod = Model.linearModel(stepNull)
-    val p = Parameters.leafParameter(Some(3.0), SdeParameter.brownianParameter(
-      DenseVector(1.0), DenseMatrix((1.0)), DenseVector(-0.2), DenseMatrix((1.0))))
-    val mod = unparamMod(p)
-
-    val observations = SimulatedData(mod).
-      observations[Nothing].
-      take(100000).
-      map(_.observation).
-      toList
-
-    assert(math.abs(mean(observations)) < tolerance)
-    assert(math.abs(variance(observations) - 9.0) < tolerance)
-  }
-
-  "A poisson model" should "produce poisson distributed observations" in {
-    val unparamMod = Model.poissonModel(stepNull)
-    val p = Parameters.leafParameter(None, SdeParameter.brownianParameter(
-      DenseVector(1.0), DenseMatrix((1.0)), DenseVector(-0.2), DenseMatrix((1.0))))
-    val mod = unparamMod(p)
-
-    // the state is constant at the first generated value (fixed at 0.0),
-    // hence the rate, lambda is constant and equal to exp(0.0) = 1.0
-    val observations = SimulatedData(mod).
-      simRegular[Nothing](1.0).
-      take(1000000).
-      map(_.observation).
-      toList
-
-    assert(math.abs(mean(observations) - 1.0) < tolerance)
-    assert(math.abs(variance(observations) - 1.0) < tolerance)
-  }
-
-  "Bernoulli model" should "produce bernoulli distributed observations" in {
-    val unparamMod = Model.bernoulliModel(stepNull)
-    val params = Parameters.leafParameter(None, SdeParameter.brownianParameter(
-      DenseVector(1.0), DenseMatrix((1.0)), DenseVector(-0.2), DenseMatrix((1.0))))
-    val mod = unparamMod(params)
-
-    val observations = SimulatedData(mod).
-      observations[Nothing].
-      take(1000000).
-      map(_.observation).
-      toList
-
-    // The state will remain constant at the first value (0.0)
-    // hence the value of p will remain constant
-    val p = 1.0/(1 + exp(-0.0))
-
-    assert(math.abs(mean(observations) - p) < tolerance)
-    assert(math.abs(variance(observations) - p*(1-p)) < tolerance)
-  }
-}
-=======
 //   "A linear model" should "produce normally distributed observations" in {
 //     val unparamMod = LinearModel(stepNull)
 //     val p = LeafParameter(GaussianParameter(0.0, 1.0), Some(3.0), StepConstantParameter(0.0))
@@ -500,5 +205,4 @@
 //     assert(math.abs(mean(observations) - p) < tolerance)
 //     assert(math.abs(variance(observations) - p*(1-p)) < tolerance)
 //   }
-// }
->>>>>>> 4296ee6f
+// }