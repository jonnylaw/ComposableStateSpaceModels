## install and load packages
packages = c("dplyr","ggplot2","gridExtra", "ggmcmc", "coda", "tidyr", "plyr")
newPackages = packages[!(packages %in% as.character(installed.packages()[,"Package"]))]
if(length(newPackages)) install.packages(newPackages)
lapply(packages, require, character.only = T)

theme_set(theme_minimal())

## Simulate the simplest linear model
## m0 = 0.1 c0 = 1.0 V = 1.0, mu = -0.2, sigma = 1.0

system("sbt \"run-main examples.SimLinear\"")

sims = read.csv("./LinearModelSims.csv", header = F,
                col.names = c("time", "y", "eta", "gamma", "x"))

sims[,-(3:4)] %>%
    gather(key = "key", value = "value", -time) %>%
    ggplot(aes(x = time, y = value, colour = key)) + geom_line()

<<<<<<< HEAD
## Check the streaming MCMC
system("scp maths:/home/a9169110/LinearModel* ~/Desktop/ComposableStateSpaceModels/.")

iters = read.csv("./LinearModelGraph-0.1-500.csv", header = F,
                 col.names = c("m0", "c0", "V", "mu", "sigma", "accepted")) %>%
    dplyr::select(-accepted) %>%
    mcmc()
=======
system("scp maths:/home/a9169110/LinearModel* ~/Desktop/ComposableModels")

iters = read.csv("LinearModelGraph-0.1-200.csv", header = F,
                 col.names = c("m0", "c0", "V", "mu", "sigma", "accepted"))

mcmcObj = mcmc(iters[,-6])
>>>>>>> c8caf3e0
<|MERGE_RESOLUTION|>--- conflicted
+++ resolved
@@ -18,19 +18,9 @@
     gather(key = "key", value = "value", -time) %>%
     ggplot(aes(x = time, y = value, colour = key)) + geom_line()
 
-<<<<<<< HEAD
-## Check the streaming MCMC
-system("scp maths:/home/a9169110/LinearModel* ~/Desktop/ComposableStateSpaceModels/.")
-
-iters = read.csv("./LinearModelGraph-0.1-500.csv", header = F,
-                 col.names = c("m0", "c0", "V", "mu", "sigma", "accepted")) %>%
-    dplyr::select(-accepted) %>%
-    mcmc()
-=======
 system("scp maths:/home/a9169110/LinearModel* ~/Desktop/ComposableModels")
 
 iters = read.csv("LinearModelGraph-0.1-200.csv", header = F,
                  col.names = c("m0", "c0", "V", "mu", "sigma", "accepted"))
 
-mcmcObj = mcmc(iters[,-6])
->>>>>>> c8caf3e0
+mcmcObj = mcmc(iters[,-6])